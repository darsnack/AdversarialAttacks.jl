--- conflicted
+++ resolved
@@ -9,11 +9,8 @@
 Zygote = "e88e6eb3-aa80-5325-afca-941959d7151f"
 
 [compat]
-<<<<<<< HEAD
 Zygote = "0.5"
-=======
 Adapt = "2.3"
->>>>>>> 746da8ec
 julia = "1.1"
 
 [extras]
